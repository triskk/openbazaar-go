--- conflicted
+++ resolved
@@ -31,16 +31,6 @@
     string refundPolicy                     = 10;
 
     message Metadata {
-<<<<<<< HEAD
-        uint32 version                   = 1;
-        ContractType contractType        = 2;
-        Format format                    = 3;
-        google.protobuf.Timestamp expiry = 4;
-        string acceptedCurrency          = 5;
-        string pricingCurrency           = 6;
-        string language                  = 7;
-        uint32 escrowTimeoutHours        = 8;
-=======
         uint32 version                     = 1;
         ContractType contractType          = 2;
         Format format                      = 3;
@@ -48,7 +38,7 @@
         repeated string acceptedCurrencies = 5;
         string pricingCurrency             = 6;
         string language                    = 7;
->>>>>>> bdb11fc6
+        uint32 escrowTimeoutHours          = 8;
 
         enum ContractType {
             PHYSICAL_GOOD = 0;
