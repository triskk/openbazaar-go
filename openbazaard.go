--- conflicted
+++ resolved
@@ -672,12 +672,8 @@
 		Resolver:          bstk.NewBlockStackClient(resolverUrl, torDialer),
 		ExchangeRates:     exchangeRates,
 		CrosspostGateways: gatewayUrls,
-<<<<<<< HEAD
-		UserAgent:         USERAGENT,
 		TorDialer:         torDialer,
-=======
 		UserAgent:         core.USERAGENT,
->>>>>>> 5b50d26b
 	}
 
 	if len(cfg.Addresses.Gateway) <= 0 {
