--- conflicted
+++ resolved
@@ -1149,7 +1149,6 @@
 	return
 }
 
-<<<<<<< HEAD
 func (i *jsonAPIHandler) POSTRefund(w http.ResponseWriter, r *http.Request) {
 	type orderCancel struct {
 		OrderId string `json:"orderId"`
@@ -1177,7 +1176,8 @@
 	}
 	fmt.Fprint(w, `{}`)
 	return
-=======
+}
+
 func (i *jsonAPIHandler) GETModerators(w http.ResponseWriter, r *http.Request) {
 	query := r.URL.Query().Get("async")
 	async, _ := strconv.ParseBool(query)
@@ -1257,5 +1257,4 @@
 			i.node.Broadcast <- respJson
 		}
 	}
->>>>>>> a5d83554
 }