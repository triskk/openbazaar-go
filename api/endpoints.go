package api

import (
	"net/http"
	"strings"
)

func put(i *jsonAPIHandler, path string, w http.ResponseWriter, r *http.Request) {
	switch path {
	case "/ob/profile", "/ob/profile/":
		i.PUTProfile(w, r)
	case "/ob/settings", "/ob/settings/":
		i.PUTSettings(w, r)
	case "/ob/moderator", "/ob/moderator/":
		i.PUTModerator(w, r)
	case "/ob/listing", "/ob/listing/":
		i.PUTListing(w, r)
	default:
		ErrorResponse(w, http.StatusNotFound, "Not Found")
	}
}

func post(i *jsonAPIHandler, path string, w http.ResponseWriter, r *http.Request) {
	switch path {
	case "/ob/listing", "/ob/listing/":
		i.POSTListing(w, r)
	case "/ob/purchase", "/ob/purchase/":
		i.POSTPurchase(w, r)
	case "/ob/follow", "/ob/follow/":
		i.POSTFollow(w, r)
	case "/ob/unfollow", "/ob/unfollow/":
		i.POSTUnfollow(w, r)
	case "/ob/profile", "/ob/profile/":
		i.POSTProfile(w, r)
	case "/ob/images", "/ob/images/":
		i.POSTImage(w, r)
	case "/wallet/spend", "/wallet/spend/":
		i.POSTSpendCoins(w, r)
	case "/ob/settings", "/ob/settings/":
		i.POSTSettings(w, r)
	case "/ob/inventory", "/ob/inventory/":
		i.POSTInventory(w, r)
	case "/ob/moderator", "/ob/moderator/":
		i.POSTModerator(w, r)
	case "/ob/avatar", "/ob/avatar/":
		i.POSTAvatar(w, r)
	case "/ob/header", "/ob/header/":
		i.POSTHeader(w, r)
	case "/ob/orderconfirmation", "/ob/orderconfirmation/":
		i.POSTOrderConfirmation(w, r)
	case "/ob/ordercancel", "/ob/ordercancel/":
		i.POSTOrderCancel(w, r)
	case "/ob/orderfulfillment", "/ob/orderfulfillment/":
		i.POSTOrderFulfill(w, r)
	case "/ob/ordercompletion", "/ob/ordercompletion/":
		i.POSTOrderComplete(w, r)
	case "/ob/refund", "/ob/refund/":
		i.POSTRefund(w, r)
	case "/wallet/resyncblockchain", "/wallet/resyncblockchain/":
		i.POSTResyncBlockchain(w, r)
	case "/ob/opendispute", "/ob/opendispute/":
		i.POSTOpenDispute(w, r)
	case "/ob/closedispute", "/ob/closedispute/":
		i.POSTCloseDispute(w, r)
	case "/ob/releasefunds", "/ob/releasefunds/":
		i.POSTReleaseFunds(w, r)
	case "/ob/chat", "/ob/chat/":
		i.POSTChat(w, r)
	case "/ob/markchatasread", "/ob/markchatasread/":
		i.POSTMarkChatAsRead(w, r)
	case "/ob/shutdown", "/ob/shutdown/":
		i.POSTShutdown(w, r)
	default:
		ErrorResponse(w, http.StatusNotFound, "Not Found")
	}
}

func get(i *jsonAPIHandler, path string, w http.ResponseWriter, r *http.Request) {
	switch {
	case strings.Contains(path, "/ob/status"):
		i.GETStatus(w, r)
	case strings.Contains(path, "/ob/peers"):
		i.GETPeers(w, r)
	case strings.Contains(path, "/ob/config"):
		i.GETConfig(w, r)
	case strings.Contains(path, "/wallet/address"):
		i.GETAddress(w, r)
	case strings.Contains(path, "/wallet/mnemonic"):
		i.GETMnemonic(w, r)
	case strings.Contains(path, "/wallet/balance"):
		i.GETBalance(w, r)
	case strings.Contains(path, "/ob/settings"):
		i.GETSettings(w, r)
	case strings.Contains(path, "/ob/closestpeers"):
		i.GETClosestPeers(w, r)
	case strings.Contains(path, "/ob/exchangerate"):
		i.GETExchangeRate(w, r)
	case strings.Contains(path, "/ob/followers"):
		i.GETFollowers(w, r)
	case strings.Contains(path, "/ob/following"):
		i.GETFollowing(w, r)
	case strings.Contains(path, "/ob/inventory"):
		i.GETInventory(w, r)
	case strings.Contains(path, "/ob/profile"):
		i.GETProfile(w, r)
	case strings.Contains(path, "/ob/listings"):
		i.GETListings(w, r)
	case strings.Contains(path, "/ob/listing"):
		i.GETListing(w, r)
	case strings.Contains(path, "/ob/followsme"):
		i.GETFollowsMe(w, r)
	case strings.Contains(path, "/ob/isfollowing"):
		i.GETIsFollowing(w, r)
	case strings.Contains(path, "/ob/order"):
		i.GETOrder(w, r)
	case strings.Contains(path, "/ob/moderators"):
		i.GETModerators(w, r)
<<<<<<< HEAD
	case strings.Contains(path, "/ob/chatmessages"):
		i.GETChatMessages(w, r)
	case strings.Contains(path, "/ob/chatconversations"):
		i.GETChatConversations(w, r)
=======
	case strings.Contains(path, "/ob/case"):
		i.GETCase(w, r)
>>>>>>> 7e38d577
	default:
		ErrorResponse(w, http.StatusNotFound, "Not Found")
	}
}

func patch(i *jsonAPIHandler, path string, w http.ResponseWriter, r *http.Request) {
	switch path {
	case "/ob/settings", "/ob/settings/":
		i.PATCHSettings(w, r)
	default:
		ErrorResponse(w, http.StatusNotFound, "Not Found")
	}
}

func deleter(i *jsonAPIHandler, path string, w http.ResponseWriter, r *http.Request) {
	switch path {
	case "/ob/moderator", "/ob/moderator/":
		i.DELETEModerator(w, r)
	case "/ob/listing", "/ob/listing/":
		i.DELETEListing(w, r)
	case "/ob/chatmessage", "/ob/chatmessage/":
		i.DELETEChatMessage(w, r)
	case "/ob/chatconversation", "/ob/chatconversation/":
		i.DELETEChatConversation(w, r)
	default:
		ErrorResponse(w, http.StatusNotFound, "Not Found")
	}
}<|MERGE_RESOLUTION|>--- conflicted
+++ resolved
@@ -115,15 +115,12 @@
 		i.GETOrder(w, r)
 	case strings.Contains(path, "/ob/moderators"):
 		i.GETModerators(w, r)
-<<<<<<< HEAD
+	case strings.Contains(path, "/ob/case"):
+		i.GETCase(w, r)
 	case strings.Contains(path, "/ob/chatmessages"):
 		i.GETChatMessages(w, r)
 	case strings.Contains(path, "/ob/chatconversations"):
 		i.GETChatConversations(w, r)
-=======
-	case strings.Contains(path, "/ob/case"):
-		i.GETCase(w, r)
->>>>>>> 7e38d577
 	default:
 		ErrorResponse(w, http.StatusNotFound, "Not Found")
 	}
