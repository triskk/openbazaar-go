--- conflicted
+++ resolved
@@ -134,21 +134,12 @@
 
 Order ID: QmNiPgKNq27qQE8fRxMbtDfRcFDEYMH5wDRgdqtqoWBpGg
 Buyer: QmVQzkdi3Fq6LRFG9UNqDZfSry67weCZV6ZL26QVx64UFy
-<<<<<<< HEAD
-Thumbnail: {QmNedYJ6WmLhacAL2ozxb4k33Gxd9wmKB7HyoxZCwXid1e QmamudHQGtztShX7Nc9HcczehdpGGWpFBWu2JvKWcpELxr}
-=======
 Thumbnail: zb2rhXn3SHBuEXkHxrupGfjKcuMewMdUJyN6jLMYDEzCyue15
->>>>>>> bdb11fc6
 Timestamp: 1487699826
 '''
         expected_lines = [e for e in expected.splitlines() if not e.startswith('Timestamp:') and not e.startswith('Order ID:')]
         with open(SMTP_DUMPFILE, 'r') as f:
             res_lines = [l.strip() for l in f.readlines() if not l.startswith('Timestamp') and not l.startswith('Order ID:')]
-<<<<<<< HEAD
-=======
-            #print(res_lines)
-            #print(expected_lines)
->>>>>>> bdb11fc6
             if res_lines != expected_lines:
                 os.remove(SMTP_DUMPFILE)
                 raise TestFailure("SMTPTest - FAIL: Incorrect mail data received")
